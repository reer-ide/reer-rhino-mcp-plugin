using System;
<<<<<<< HEAD
using System.IO;
using System.Linq;
=======
>>>>>>> 0ceca2dc
using System.Threading.Tasks;
using Rhino;
using Rhino.Commands;
using Rhino.Input;
using Rhino.Input.Custom;
using ReerRhinoMCPPlugin.Core.Common;
<<<<<<< HEAD
using rhino_mcp_plugin;
=======
using ReerRhinoMCPPlugin.Config;
using ReerRhinoMCPPlugin.UI;
>>>>>>> 0ceca2dc

namespace ReerRhinoMCPPlugin.Commands
{
    public class RhinoMCPServerCommand : Command
    {
        public RhinoMCPServerCommand()
        {
<<<<<<< HEAD
=======
            // Rhino only creates one instance of each command class defined in a
            // plug-in, so it is safe to store a reference in a static property.
>>>>>>> 0ceca2dc
            Instance = this;
        }

        public static RhinoMCPServerCommand Instance { get; private set; }

        public override string EnglishName => "RhinoMCP";

        protected override Result RunCommand(RhinoDoc doc, RunMode mode)
        {
<<<<<<< HEAD
            var plugin = rhino_mcp_plugin.ReerRhinoMCPPlugin.Instance;
            var connectionManager = plugin.ConnectionManager;

            try
            {
                // Show main menu
                var option = ShowMainMenu(connectionManager);
                
                switch (option)
                {
                    case MainMenuOption.RegisterLicense:
                        return RunRegisterLicense(connectionManager);
                        
                    case MainMenuOption.CheckLicense:
                        return RunCheckLicense(connectionManager);
                        
                    case MainMenuOption.StartLocal:
                        return RunStartLocal(connectionManager);
                        
                    case MainMenuOption.StartRemote:
                        return RunStartRemote(connectionManager);
                        
                    case MainMenuOption.Stop:
                        return RunStop(connectionManager);
                        
                    case MainMenuOption.Status:
                        return RunStatus(connectionManager);
                        
                    case MainMenuOption.CheckFiles:
                        return RunCheckFiles(connectionManager);
                        
                    case MainMenuOption.ClearFiles:
                        return RunClearFiles(connectionManager);
                        
                    case MainMenuOption.ClearLicense:
                        return RunClearLicense(connectionManager);
                        
                    case MainMenuOption.Cancel:
                        return Result.Cancel;
                        
                    default:
                        return Result.Nothing;
                }
            }
            catch (Exception ex)
            {
                RhinoApp.WriteLine($"Error in RhinoMCP command: {ex.Message}");
                return Result.Failure;
            }
        }

        private MainMenuOption ShowMainMenu(IConnectionManager connectionManager)
        {
            var getter = new GetOption();
            getter.SetCommandPrompt("RhinoMCP: Select an option");
            
            // Add options based on current state
            getter.AddOption("RegisterLicense", "Register a new license with remote server");
            getter.AddOption("CheckLicense", "Check current license status");
            getter.AddOption("StartLocal", "Start local TCP server (for Claude Desktop)");
            getter.AddOption("StartRemote", "Connect to remote MCP server");
            getter.AddOption("Stop", "Stop current connection");
            getter.AddOption("Status", "Show connection status");
            getter.AddOption("CheckFiles", "Check status of linked files");
            getter.AddOption("ClearFiles", "Clear all linked files (troubleshooting)");
            getter.AddOption("ClearLicense", "Clear stored license (troubleshooting)");
            
            var result = getter.Get();
            
            if (result != GetResult.Option)
                return MainMenuOption.Cancel;
                
            var selectedOption = getter.Option().EnglishName;
            
            switch (selectedOption)
            {
                case "RegisterLicense": return MainMenuOption.RegisterLicense;
                case "CheckLicense": return MainMenuOption.CheckLicense;
                case "StartLocal": return MainMenuOption.StartLocal;
                case "StartRemote": return MainMenuOption.StartRemote;
                case "Stop": return MainMenuOption.Stop;
                case "Status": return MainMenuOption.Status;
                case "CheckFiles": return MainMenuOption.CheckFiles;
                case "ClearFiles": return MainMenuOption.ClearFiles;
                case "ClearLicense": return MainMenuOption.ClearLicense;
                default: return MainMenuOption.Cancel;
            }
        }

        private Result RunRegisterLicense(IConnectionManager connectionManager)
        {
            try
            {
                RhinoApp.WriteLine("=== RhinoMCP License Registration ===");
                RhinoApp.WriteLine("This is a one-time setup to register your license with the remote MCP server.");
                RhinoApp.WriteLine("");
                
                // Get license key from user
                var licenseKey = GetUserInput("Enter your license key:");
                if (string.IsNullOrEmpty(licenseKey))
                {
                    RhinoApp.WriteLine("License registration cancelled.");
                    return Result.Cancel;
                }
                
                // Get user ID from user
                var userId = GetUserInput("Enter your user ID:");
                if (string.IsNullOrEmpty(userId))
                {
                    RhinoApp.WriteLine("License registration cancelled.");
                    return Result.Cancel;
                }
                
                // Get server URL from user
                var serverUrl = GetUserInput("Enter remote MCP server URL:", "https://rhinomcp.your-server.com");
                if (string.IsNullOrEmpty(serverUrl))
                {
                    RhinoApp.WriteLine("License registration cancelled.");
                    return Result.Cancel;
                }
                
                // Show machine fingerprint for user awareness
                var displayFingerprint = Core.Client.MachineFingerprinting.GetDisplayFingerprint();
                RhinoApp.WriteLine($"Machine fingerprint: {displayFingerprint}");
                RhinoApp.WriteLine("This will be used to bind the license to this machine.");
                RhinoApp.WriteLine("");
                RhinoApp.WriteLine("Registering license... (this may take a few seconds)");
                
                // Perform registration on background thread to avoid blocking UI
                var success = Task.Run(async () => await RegisterLicenseAsync(licenseKey, userId, serverUrl)).GetAwaiter().GetResult();
                
                if (success)
                {
                    RhinoApp.WriteLine("");
                    RhinoApp.WriteLine("✓ License registration completed successfully!");
                    RhinoApp.WriteLine("You can now use 'StartRemote' to connect to the remote MCP server.");
                    return Result.Success;
                }
                else
                {
                    RhinoApp.WriteLine("");
                    RhinoApp.WriteLine("✗ License registration failed. Please check your license key and try again.");
                    return Result.Failure;
                }
            }
            catch (Exception ex)
            {
                RhinoApp.WriteLine($"Error during license registration: {ex.Message}");
                return Result.Failure;
            }
        }

        private Result RunCheckLicense(IConnectionManager connectionManager)
        {
            try
            {
                RhinoApp.WriteLine("=== RhinoMCP License Status ===");
                
                // Run on background thread to avoid blocking UI
                var licenseResult = Task.Run(async () => await CheckLicenseAsync()).GetAwaiter().GetResult();
                
                if (licenseResult.IsValid)
                {
                    RhinoApp.WriteLine("✓ License is valid and active");
                    RhinoApp.WriteLine($"  License ID: {licenseResult.LicenseId}");
                    RhinoApp.WriteLine($"  User ID: {licenseResult.UserId}");
                    RhinoApp.WriteLine($"  Tier: {licenseResult.Tier}");
                    RhinoApp.WriteLine($"  Max concurrent files: {licenseResult.MaxConcurrentFiles}");
                    
                    var displayFingerprint = Core.Client.MachineFingerprinting.GetDisplayFingerprint();
                    RhinoApp.WriteLine($"  Machine fingerprint: {displayFingerprint}");
                }
                else
                {
                    RhinoApp.WriteLine("✗ License validation failed");
                    RhinoApp.WriteLine($"  Reason: {licenseResult.Message}");
                    RhinoApp.WriteLine("  Use 'RegisterLicense' to register a new license.");
                }
                
                return Result.Success;
            }
            catch (Exception ex)
            {
                RhinoApp.WriteLine($"Error checking license: {ex.Message}");
                return Result.Failure;
            }
        }

        private Result RunStartLocal(IConnectionManager connectionManager)
        {
            try
            {
                RhinoApp.WriteLine("=== Starting Local TCP Server ===");
                
                var host = GetUserInput("Enter host (default: 127.0.0.1):", "127.0.0.1");
                if (string.IsNullOrEmpty(host)) host = "127.0.0.1";
                
                var portStr = GetUserInput("Enter port (default: 1999):", "1999");
                if (string.IsNullOrEmpty(portStr)) portStr = "1999";
                
                if (!int.TryParse(portStr, out int port))
                {
                    RhinoApp.WriteLine("Invalid port number. Using default: 1999");
                    port = 1999;
                }
                
                var settings = new ConnectionSettings
                {
                    Mode = ConnectionMode.Local,
                    LocalHost = host,
                    LocalPort = port
                };
                
                // Run on background thread to avoid blocking UI
                var success = Task.Run(async () => await connectionManager.StartConnectionAsync(settings)).GetAwaiter().GetResult();
                
                if (success)
                {
                    RhinoApp.WriteLine($"✓ Local TCP server started successfully on {host}:{port}");
                    RhinoApp.WriteLine("Ready to accept connections from Claude Desktop or other MCP clients.");
                    return Result.Success;
                }
                else
                {
                    RhinoApp.WriteLine("✗ Failed to start local TCP server");
                    return Result.Failure;
                }
            }
            catch (Exception ex)
            {
                RhinoApp.WriteLine($"Error starting local server: {ex.Message}");
=======
            try
            {
                var plugin = ReerRhinoMCPPlugin.Instance;
                if (plugin == null)
                {
                    RhinoApp.WriteLine("ERROR: ReerRhinoMCPPlugin not loaded");
                    return Result.Failure;
                }

                // Get user input for operation
                var go = new Rhino.Input.Custom.GetOption();
                go.SetCommandPrompt("Choose MCP operation");
                go.AddOption("local_start");
                go.AddOption("local_stop");
                go.AddOption("status");
                go.AddOption("ui");
                go.AddOption("settings");

                var result = go.Get();
                if (result != Rhino.Input.GetResult.Option)
                {
                    return Result.Cancel;
                }

                var option = go.Option().EnglishName;
                RhinoApp.WriteLine($"Selected option: {option}");

                switch (option.ToLower())
                {
                    case "local_start":
                        return HandleLocalStart(plugin);
                    case "local_stop":
                        return HandleLocalStop(plugin);
                    case "status":
                        return HandleStatus(plugin);
                    case "ui":
                        return HandleUI(plugin);
                    case "settings":
                        return HandleSettings(plugin);
                    default:
                        RhinoApp.WriteLine($"Unknown option: {option}");
                        return Result.Failure;
                }
            }
            catch (Exception ex)
            {
                RhinoApp.WriteLine($"Error in RhinoReer command: {ex.Message}");
>>>>>>> 0ceca2dc
                return Result.Failure;
            }
        }

<<<<<<< HEAD
        private Result RunStartRemote(IConnectionManager connectionManager)
        {
            try
            {
                RhinoApp.WriteLine("=== Connecting to Remote MCP Server ===");
                
                // First check if license is valid - run on background thread
                var licenseResult = Task.Run(async () => await CheckLicenseAsync()).GetAwaiter().GetResult();
                
                if (!licenseResult.IsValid)
                {
                    RhinoApp.WriteLine("✗ No valid license found. Please register a license first.");
                    RhinoApp.WriteLine("  Use 'RegisterLicense' to register your license.");
                    return Result.Failure;
                }
                
                // Get server URL from stored license or prompt user
                var serverUrl = GetServerUrlFromLicense();
                if (string.IsNullOrEmpty(serverUrl))
                {
                    serverUrl = GetUserInput("Enter remote MCP server URL:", "https://rhinomcp.your-server.com");
                    if (string.IsNullOrEmpty(serverUrl))
                    {
                        RhinoApp.WriteLine("Remote connection cancelled.");
                        return Result.Cancel;
                    }
                }
                
                var settings = new ConnectionSettings
                {
                    Mode = ConnectionMode.Remote,
                    RemoteUrl = serverUrl
                };
                
                RhinoApp.WriteLine($"Connecting to: {serverUrl}");
                RhinoApp.WriteLine($"License: {licenseResult.LicenseId} (Tier: {licenseResult.Tier})");
                RhinoApp.WriteLine("Establishing connection... (this may take a few seconds)");
                
                // Run on background thread to avoid blocking UI
                var success = Task.Run(async () => await connectionManager.StartConnectionAsync(settings)).GetAwaiter().GetResult();
                
                if (success)
                {
                    RhinoApp.WriteLine($"✓ Remote connection established successfully!");
                    RhinoApp.WriteLine("Ready to receive CAD commands from host applications.");
                    return Result.Success;
                }
                else
                {
                    RhinoApp.WriteLine("✗ Failed to establish remote connection");
                    return Result.Failure;
                }
            }
            catch (Exception ex)
            {
                RhinoApp.WriteLine($"Error starting remote connection: {ex.Message}");
                return Result.Failure;
            }
        }

        private Result RunStop(IConnectionManager connectionManager)
        {
            try
            {
                RhinoApp.WriteLine("=== Stopping Connection ===");
                
                if (!connectionManager.IsConnected)
                {
                    RhinoApp.WriteLine("No active connection to stop.");
                    return Result.Nothing;
                }
                
                // Run on background thread to avoid blocking UI
                Task.Run(async () => await connectionManager.StopConnectionAsync()).GetAwaiter().GetResult();
                
                RhinoApp.WriteLine("✓ Connection stopped successfully");
                return Result.Success;
            }
            catch (Exception ex)
            {
                RhinoApp.WriteLine($"Error stopping connection: {ex.Message}");
                return Result.Failure;
            }
        }

        private Result RunStatus(IConnectionManager connectionManager)
        {
            try
            {
                RhinoApp.WriteLine("=== RhinoMCP Status ===");
                
                // Connection status
                RhinoApp.WriteLine($"Connection Status: {connectionManager.Status}");
                RhinoApp.WriteLine($"Is Connected: {connectionManager.IsConnected}");
                
                if (connectionManager.ActiveConnection != null)
                {
                    var settings = connectionManager.ActiveConnection.Settings;
                    RhinoApp.WriteLine($"Connection Mode: {settings.Mode}");
                    
                    if (settings.Mode == ConnectionMode.Local)
                    {
                        RhinoApp.WriteLine($"Local Server: {settings.LocalHost}:{settings.LocalPort}");
                    }
                    else
                    {
                        RhinoApp.WriteLine($"Remote Server: {settings.RemoteUrl}");
                    }
                }
                
                // License status
                var licenseTask = CheckLicenseAsync();
                var licenseResult = licenseTask.GetAwaiter().GetResult();
                
                RhinoApp.WriteLine($"License Status: {(licenseResult.IsValid ? "Valid" : "Invalid")}");
                if (licenseResult.IsValid)
                {
                    RhinoApp.WriteLine($"License ID: {licenseResult.LicenseId}");
                    RhinoApp.WriteLine($"Tier: {licenseResult.Tier}");
                }
                
                return Result.Success;
            }
            catch (Exception ex)
            {
                RhinoApp.WriteLine($"Error getting status: {ex.Message}");
=======
        private Result HandleLocalStart(ReerRhinoMCPPlugin plugin)
        {
            try
            {
                if (plugin.ConnectionManager.IsConnected)
                {
                    RhinoApp.WriteLine("MCP server is already running");
                    return Result.Success;
                }

                RhinoApp.WriteLine("Starting MCP server...");
                
                var connectionSettings = new ConnectionSettings
                {
                    Mode = ConnectionMode.Local,
                    LocalPort = plugin.MCPSettings.DefaultConnection.LocalPort
                };

                var startTask = plugin.ConnectionManager.StartConnectionAsync(connectionSettings);
                
                // Wait for completion with timeout
                if (startTask.Wait(5000))
                {
                    if (startTask.Result)
                    {
                        RhinoApp.WriteLine($"✓ MCP server started successfully on port {connectionSettings.LocalPort}");
                        RhinoApp.WriteLine("You can now connect clients to this server");
                        return Result.Success;
                    }
                    else
                    {
                        RhinoApp.WriteLine("✗ Failed to start MCP server");
                        return Result.Failure;
                    }
                }
                else
                {
                    RhinoApp.WriteLine("✗ Timeout starting MCP server");
                    return Result.Failure;
                }
            }
            catch (Exception ex)
            {
                RhinoApp.WriteLine($"Error starting server: {ex.Message}");
>>>>>>> 0ceca2dc
                return Result.Failure;
            }
        }

<<<<<<< HEAD
        private Result RunCheckFiles(IConnectionManager connectionManager)
        {
            try
            {
                RhinoApp.WriteLine("=== Checking Linked Files ===");
                
                var remoteClient = GetRemoteClient(connectionManager);
                if (remoteClient != null)
                {
                    // Get all linked files
                    var linkedFiles = remoteClient.GetLinkedFiles();
                    
                    if (!linkedFiles.Any())
                    {
                        RhinoApp.WriteLine("No linked files found.");
                        return Result.Success;
                    }
                    
                    RhinoApp.WriteLine($"Found {linkedFiles.Count} linked file(s):");
                    RhinoApp.WriteLine("");
                    
                    foreach (var file in linkedFiles)
                    {
                        RhinoApp.WriteLine($"Session: {file.SessionId}");
                        RhinoApp.WriteLine($"  File: {Path.GetFileName(file.FilePath)}");
                        RhinoApp.WriteLine($"  Full Path: {file.FilePath}");
                        RhinoApp.WriteLine($"  Status: {file.Status}");
                        RhinoApp.WriteLine($"  Size: {file.FileSize:N0} bytes");
                        RhinoApp.WriteLine($"  Registered: {file.RegisteredAt:yyyy-MM-dd HH:mm:ss}");
                        RhinoApp.WriteLine($"  Last Modified: {file.LastModified:yyyy-MM-dd HH:mm:ss}");
                        RhinoApp.WriteLine("");
                    }
                    
                    // Check for file status changes
                    var validateTask = remoteClient.ValidateLinkedFilesAsync();
                    var statusChanges = validateTask.GetAwaiter().GetResult();
                    
                    if (statusChanges.Any())
                    {
                        RhinoApp.WriteLine("File status changes detected:");
                        foreach (var change in statusChanges)
                        {
                            RhinoApp.WriteLine($"  • {change.Message}");
                        }
                        
                        // Report changes to server if connected
                        if (connectionManager.IsConnected)
                        {
                            var reportTask = remoteClient.ReportFileStatusChangesAsync(statusChanges);
                            reportTask.GetAwaiter().GetResult();
                            RhinoApp.WriteLine("Status changes reported to server.");
                        }
                    }
                    else
                    {
                        RhinoApp.WriteLine("✓ All files are up to date.");
                    }
                    
                            return Result.Success;
                        }
                        else
                {
                    // Create temporary client to check files
                    var tempClient = new Core.Client.RhinoMCPClient();
                    try
                    {
                        var linkedFiles = tempClient.GetLinkedFiles();
                        
                        if (!linkedFiles.Any())
                        {
                            RhinoApp.WriteLine("No linked files found.");
                            return Result.Success;
                        }
                        
                        RhinoApp.WriteLine($"Found {linkedFiles.Count} linked file(s):");
                        foreach (var file in linkedFiles)
                        {
                            RhinoApp.WriteLine($"  • {Path.GetFileName(file.FilePath)} ({file.Status})");
                        }
                        
                        return Result.Success;
                    }
                    finally
                    {
                        tempClient.Dispose();
                    }
                }
            }
            catch (Exception ex)
            {
                RhinoApp.WriteLine($"Error checking files: {ex.Message}");
                return Result.Failure;
            }
        }

        private Result RunClearFiles(IConnectionManager connectionManager)
        {
            try
            {
                RhinoApp.WriteLine("=== Clear Linked Files ===");
                RhinoApp.WriteLine("This will clear all linked file records. Active sessions may be affected.");
                
                var confirm = GetUserInput("Are you sure? (yes/no):", "no");
                if (confirm?.ToLower() != "yes")
                {
                    RhinoApp.WriteLine("File clear cancelled.");
                    return Result.Cancel;
                }
                
                var remoteClient = GetRemoteClient(connectionManager);
                if (remoteClient != null)
                {
                    var clearTask = remoteClient.ClearLinkedFilesAsync();
                    clearTask.GetAwaiter().GetResult();
                    RhinoApp.WriteLine("✓ All linked files cleared successfully");
                            return Result.Success;
                        }
                        else
                        {
                    // Create temporary client to clear files
                    var tempClient = new Core.Client.RhinoMCPClient();
                    try
                    {
                        var clearTask = tempClient.ClearLinkedFilesAsync();
                        clearTask.GetAwaiter().GetResult();
                        RhinoApp.WriteLine("✓ All linked files cleared successfully");
                        return Result.Success;
                    }
                    finally
                    {
                        tempClient.Dispose();
                    }
                }
            }
            catch (Exception ex)
            {
                RhinoApp.WriteLine($"Error clearing files: {ex.Message}");
                            return Result.Failure;
                        }
        }

        private Result RunClearLicense(IConnectionManager connectionManager)
        {
            try
            {
                RhinoApp.WriteLine("=== Clear Stored License ===");
                RhinoApp.WriteLine("This will remove your stored license and you will need to register again.");
                
                var confirm = GetUserInput("Are you sure? (yes/no):", "no");
                if (confirm?.ToLower() != "yes")
                {
                    RhinoApp.WriteLine("License clear cancelled.");
                    return Result.Cancel;
                }
                
                // Clear license using the client
                var remoteClient = GetRemoteClient(connectionManager);
                if (remoteClient != null)
                {
                    remoteClient.ClearStoredLicense();
                    RhinoApp.WriteLine("✓ Stored license cleared successfully");
                    return Result.Success;
                }
                else
                {
                    RhinoApp.WriteLine("✗ Could not access license manager");
=======
        private Result HandleLocalStop(ReerRhinoMCPPlugin plugin)
        {
            try
            {
                if (!plugin.ConnectionManager.IsConnected)
                {
                    RhinoApp.WriteLine("MCP server is not running");
                    return Result.Success;
                }

                RhinoApp.WriteLine("Stopping MCP server...");
                
                var stopTask = plugin.ConnectionManager.StopConnectionAsync();
                
                // Wait for completion with timeout
                if (stopTask.Wait(5000))
                {
                    RhinoApp.WriteLine("✓ MCP server stopped successfully");
                    return Result.Success;
                }
                else
                {
                    RhinoApp.WriteLine("✗ Timeout stopping MCP server");
>>>>>>> 0ceca2dc
                    return Result.Failure;
                }
            }
            catch (Exception ex)
            {
<<<<<<< HEAD
                RhinoApp.WriteLine($"Error clearing license: {ex.Message}");
=======
                RhinoApp.WriteLine($"Error stopping server: {ex.Message}");
>>>>>>> 0ceca2dc
                return Result.Failure;
            }
        }

<<<<<<< HEAD
        private string GetUserInput(string prompt, string defaultValue = null)
        {
            var getter = new GetString();
            getter.SetCommandPrompt(prompt);
            
            if (!string.IsNullOrEmpty(defaultValue))
            {
                getter.SetDefaultString(defaultValue);
            }
            
            var result = getter.Get();
            
            if (result == GetResult.String)
            {
                return getter.StringResult();
            }
            
            return null;
        }

        private async Task<bool> RegisterLicenseAsync(string licenseKey, string userId, string serverUrl)
        {
            var plugin = rhino_mcp_plugin.ReerRhinoMCPPlugin.Instance;
            var connectionManager = plugin.ConnectionManager;
            
            // Create a temporary remote client to perform registration
            var remoteClient = new Core.Client.RhinoMCPClient();
            try
            {
                return await remoteClient.RegisterLicenseAsync(licenseKey, userId, serverUrl);
            }
            finally
            {
                remoteClient.Dispose();
            }
        }

        private async Task<Core.Client.LicenseValidationResult> CheckLicenseAsync()
        {
            var plugin = rhino_mcp_plugin.ReerRhinoMCPPlugin.Instance;
            var connectionManager = plugin.ConnectionManager;
            
            var remoteClient = GetRemoteClient(connectionManager);
            if (remoteClient != null)
            {
                return await remoteClient.GetLicenseStatusAsync();
=======
        private Result HandleStatus(ReerRhinoMCPPlugin plugin)
        {
            try
            {
                var connectionManager = plugin.ConnectionManager;
                
                RhinoApp.WriteLine("=== MCP Server Status ===");
                RhinoApp.WriteLine($"Status: {connectionManager.Status}");
                RhinoApp.WriteLine($"Connected: {connectionManager.IsConnected}");
                
                if (connectionManager.IsConnected)
                {
                    RhinoApp.WriteLine($"Port: {plugin.MCPSettings.DefaultConnection.LocalPort}");
                    RhinoApp.WriteLine($"Client Count: {connectionManager.ClientCount}");
                }
                
                RhinoApp.WriteLine($"Auto-start: {plugin.MCPSettings.AutoStart}");
                RhinoApp.WriteLine($"Debug Logging: {plugin.MCPSettings.EnableDebugLogging}");
                
                return Result.Success;
            }
            catch (Exception ex)
            {
                RhinoApp.WriteLine($"Error getting status: {ex.Message}");
                return Result.Failure;
            }
        }

        private Result HandleUI(ReerRhinoMCPPlugin plugin)
        {
            try
            {
                RhinoApp.WriteLine("Opening MCP Control Panel...");
                plugin.ShowControlPanel();
                return Result.Success;
            }
            catch (Exception ex)
            {
                RhinoApp.WriteLine($"Error opening UI: {ex.Message}");
                return Result.Failure;
>>>>>>> 0ceca2dc
            }
        }

        private Result HandleSettings(ReerRhinoMCPPlugin plugin)
        {
            try
            {
                var settings = plugin.MCPSettings;
                
                RhinoApp.WriteLine("=== MCP Settings ===");
                RhinoApp.WriteLine($"Default Port: {settings.DefaultConnection.LocalPort}");
                RhinoApp.WriteLine($"Auto-start: {settings.AutoStart}");
                RhinoApp.WriteLine($"Debug Logging: {settings.EnableDebugLogging}");
                RhinoApp.WriteLine($"Show Status Bar: {settings.ShowStatusBar}");
                
                RhinoApp.WriteLine("Use 'RhinoReer → ui' to modify settings");
                
                return Result.Success;
            }
            catch (Exception ex)
            {
<<<<<<< HEAD
                // Create temporary client to check license
                var tempClient = new Core.Client.RhinoMCPClient();
                try
                {
                    return await tempClient.GetLicenseStatusAsync();
                }
                finally
                {
                    tempClient.Dispose();
                }
            }
        }

        private string GetServerUrlFromLicense()
        {
            try
            {
                var plugin = rhino_mcp_plugin.ReerRhinoMCPPlugin.Instance;
                var connectionManager = plugin.ConnectionManager;
                
                var remoteClient = GetRemoteClient(connectionManager);
                if (remoteClient != null)
                {
                    var licenseTask = remoteClient.GetLicenseStatusAsync();
                    var licenseResult = licenseTask.GetAwaiter().GetResult();
                    
                    if (licenseResult.IsValid)
                    {
                        // Note: We need to add ServerUrl to LicenseValidationResult
                        // For now, return null and let user enter it
                        return null;
                    }
                }
            }
            catch (Exception ex)
            {
                RhinoApp.WriteLine($"Warning: Could not get server URL from license: {ex.Message}");
            }
            
            return null;
        }

        private Core.Client.RhinoMCPClient GetRemoteClient(IConnectionManager connectionManager)
        {
            return connectionManager.ActiveConnection as Core.Client.RhinoMCPClient;
        }

        private enum MainMenuOption
        {
            RegisterLicense,
            CheckLicense,
            StartLocal,
            StartRemote,
            Stop,
            Status,
            CheckFiles,
            ClearFiles,
            ClearLicense,
            Cancel
=======
                RhinoApp.WriteLine($"Error displaying settings: {ex.Message}");
                return Result.Failure;
            }
>>>>>>> 0ceca2dc
        }
    }
} <|MERGE_RESOLUTION|>--- conflicted
+++ resolved
@@ -1,21 +1,16 @@
 using System;
-<<<<<<< HEAD
 using System.IO;
 using System.Linq;
-=======
->>>>>>> 0ceca2dc
+using System.Threading.Tasks;
 using System.Threading.Tasks;
 using Rhino;
 using Rhino.Commands;
 using Rhino.Input;
 using Rhino.Input.Custom;
 using ReerRhinoMCPPlugin.Core.Common;
-<<<<<<< HEAD
-using rhino_mcp_plugin;
-=======
 using ReerRhinoMCPPlugin.Config;
 using ReerRhinoMCPPlugin.UI;
->>>>>>> 0ceca2dc
+using rhino_mcp_plugin;
 
 namespace ReerRhinoMCPPlugin.Commands
 {
@@ -23,11 +18,8 @@
     {
         public RhinoMCPServerCommand()
         {
-<<<<<<< HEAD
-=======
             // Rhino only creates one instance of each command class defined in a
             // plug-in, so it is safe to store a reference in a static property.
->>>>>>> 0ceca2dc
             Instance = this;
         }
 
@@ -37,7 +29,6 @@
 
         protected override Result RunCommand(RhinoDoc doc, RunMode mode)
         {
-<<<<<<< HEAD
             var plugin = rhino_mcp_plugin.ReerRhinoMCPPlugin.Instance;
             var connectionManager = plugin.ConnectionManager;
 
@@ -269,60 +260,10 @@
             catch (Exception ex)
             {
                 RhinoApp.WriteLine($"Error starting local server: {ex.Message}");
-=======
-            try
-            {
-                var plugin = ReerRhinoMCPPlugin.Instance;
-                if (plugin == null)
-                {
-                    RhinoApp.WriteLine("ERROR: ReerRhinoMCPPlugin not loaded");
-                    return Result.Failure;
-                }
-
-                // Get user input for operation
-                var go = new Rhino.Input.Custom.GetOption();
-                go.SetCommandPrompt("Choose MCP operation");
-                go.AddOption("local_start");
-                go.AddOption("local_stop");
-                go.AddOption("status");
-                go.AddOption("ui");
-                go.AddOption("settings");
-
-                var result = go.Get();
-                if (result != Rhino.Input.GetResult.Option)
-                {
-                    return Result.Cancel;
-                }
-
-                var option = go.Option().EnglishName;
-                RhinoApp.WriteLine($"Selected option: {option}");
-
-                switch (option.ToLower())
-                {
-                    case "local_start":
-                        return HandleLocalStart(plugin);
-                    case "local_stop":
-                        return HandleLocalStop(plugin);
-                    case "status":
-                        return HandleStatus(plugin);
-                    case "ui":
-                        return HandleUI(plugin);
-                    case "settings":
-                        return HandleSettings(plugin);
-                    default:
-                        RhinoApp.WriteLine($"Unknown option: {option}");
-                        return Result.Failure;
-                }
-            }
-            catch (Exception ex)
-            {
-                RhinoApp.WriteLine($"Error in RhinoReer command: {ex.Message}");
->>>>>>> 0ceca2dc
-                return Result.Failure;
-            }
-        }
-
-<<<<<<< HEAD
+                return Result.Failure;
+            }
+        }
+
         private Result RunStartRemote(IConnectionManager connectionManager)
         {
             try
@@ -449,57 +390,10 @@
             catch (Exception ex)
             {
                 RhinoApp.WriteLine($"Error getting status: {ex.Message}");
-=======
-        private Result HandleLocalStart(ReerRhinoMCPPlugin plugin)
-        {
-            try
-            {
-                if (plugin.ConnectionManager.IsConnected)
-                {
-                    RhinoApp.WriteLine("MCP server is already running");
-                    return Result.Success;
-                }
-
-                RhinoApp.WriteLine("Starting MCP server...");
-                
-                var connectionSettings = new ConnectionSettings
-                {
-                    Mode = ConnectionMode.Local,
-                    LocalPort = plugin.MCPSettings.DefaultConnection.LocalPort
-                };
-
-                var startTask = plugin.ConnectionManager.StartConnectionAsync(connectionSettings);
-                
-                // Wait for completion with timeout
-                if (startTask.Wait(5000))
-                {
-                    if (startTask.Result)
-                    {
-                        RhinoApp.WriteLine($"✓ MCP server started successfully on port {connectionSettings.LocalPort}");
-                        RhinoApp.WriteLine("You can now connect clients to this server");
-                        return Result.Success;
-                    }
-                    else
-                    {
-                        RhinoApp.WriteLine("✗ Failed to start MCP server");
-                        return Result.Failure;
-                    }
-                }
-                else
-                {
-                    RhinoApp.WriteLine("✗ Timeout starting MCP server");
-                    return Result.Failure;
-                }
-            }
-            catch (Exception ex)
-            {
-                RhinoApp.WriteLine($"Error starting server: {ex.Message}");
->>>>>>> 0ceca2dc
-                return Result.Failure;
-            }
-        }
-
-<<<<<<< HEAD
+                return Result.Failure;
+            }
+        }
+
         private Result RunCheckFiles(IConnectionManager connectionManager)
         {
             try
@@ -666,46 +560,16 @@
                 else
                 {
                     RhinoApp.WriteLine("✗ Could not access license manager");
-=======
-        private Result HandleLocalStop(ReerRhinoMCPPlugin plugin)
-        {
-            try
-            {
-                if (!plugin.ConnectionManager.IsConnected)
-                {
-                    RhinoApp.WriteLine("MCP server is not running");
-                    return Result.Success;
-                }
-
-                RhinoApp.WriteLine("Stopping MCP server...");
-                
-                var stopTask = plugin.ConnectionManager.StopConnectionAsync();
-                
-                // Wait for completion with timeout
-                if (stopTask.Wait(5000))
-                {
-                    RhinoApp.WriteLine("✓ MCP server stopped successfully");
-                    return Result.Success;
-                }
-                else
-                {
-                    RhinoApp.WriteLine("✗ Timeout stopping MCP server");
->>>>>>> 0ceca2dc
                     return Result.Failure;
                 }
             }
             catch (Exception ex)
             {
-<<<<<<< HEAD
                 RhinoApp.WriteLine($"Error clearing license: {ex.Message}");
-=======
-                RhinoApp.WriteLine($"Error stopping server: {ex.Message}");
->>>>>>> 0ceca2dc
-                return Result.Failure;
-            }
-        }
-
-<<<<<<< HEAD
+                return Result.Failure;
+            }
+        }
+
         private string GetUserInput(string prompt, string defaultValue = null)
         {
             var getter = new GetString();
@@ -752,70 +616,9 @@
             if (remoteClient != null)
             {
                 return await remoteClient.GetLicenseStatusAsync();
-=======
-        private Result HandleStatus(ReerRhinoMCPPlugin plugin)
-        {
-            try
-            {
-                var connectionManager = plugin.ConnectionManager;
-                
-                RhinoApp.WriteLine("=== MCP Server Status ===");
-                RhinoApp.WriteLine($"Status: {connectionManager.Status}");
-                RhinoApp.WriteLine($"Connected: {connectionManager.IsConnected}");
-                
-                if (connectionManager.IsConnected)
-                {
-                    RhinoApp.WriteLine($"Port: {plugin.MCPSettings.DefaultConnection.LocalPort}");
-                    RhinoApp.WriteLine($"Client Count: {connectionManager.ClientCount}");
-                }
-                
-                RhinoApp.WriteLine($"Auto-start: {plugin.MCPSettings.AutoStart}");
-                RhinoApp.WriteLine($"Debug Logging: {plugin.MCPSettings.EnableDebugLogging}");
-                
-                return Result.Success;
-            }
-            catch (Exception ex)
-            {
-                RhinoApp.WriteLine($"Error getting status: {ex.Message}");
-                return Result.Failure;
-            }
-        }
-
-        private Result HandleUI(ReerRhinoMCPPlugin plugin)
-        {
-            try
-            {
-                RhinoApp.WriteLine("Opening MCP Control Panel...");
-                plugin.ShowControlPanel();
-                return Result.Success;
-            }
-            catch (Exception ex)
-            {
-                RhinoApp.WriteLine($"Error opening UI: {ex.Message}");
-                return Result.Failure;
->>>>>>> 0ceca2dc
-            }
-        }
-
-        private Result HandleSettings(ReerRhinoMCPPlugin plugin)
-        {
-            try
-            {
-                var settings = plugin.MCPSettings;
-                
-                RhinoApp.WriteLine("=== MCP Settings ===");
-                RhinoApp.WriteLine($"Default Port: {settings.DefaultConnection.LocalPort}");
-                RhinoApp.WriteLine($"Auto-start: {settings.AutoStart}");
-                RhinoApp.WriteLine($"Debug Logging: {settings.EnableDebugLogging}");
-                RhinoApp.WriteLine($"Show Status Bar: {settings.ShowStatusBar}");
-                
-                RhinoApp.WriteLine("Use 'RhinoReer → ui' to modify settings");
-                
-                return Result.Success;
-            }
-            catch (Exception ex)
-            {
-<<<<<<< HEAD
+            }
+            catch (Exception ex)
+            {
                 // Create temporary client to check license
                 var tempClient = new Core.Client.RhinoMCPClient();
                 try
@@ -875,11 +678,6 @@
             ClearFiles,
             ClearLicense,
             Cancel
-=======
-                RhinoApp.WriteLine($"Error displaying settings: {ex.Message}");
-                return Result.Failure;
-            }
->>>>>>> 0ceca2dc
         }
     }
 } 